/*
 * Copyright 2008-2009 LinkedIn, Inc
 * 
 * Licensed under the Apache License, Version 2.0 (the "License"); you may not
 * use this file except in compliance with the License. You may obtain a copy of
 * the License at
 * 
 * http://www.apache.org/licenses/LICENSE-2.0
 * 
 * Unless required by applicable law or agreed to in writing, software
 * distributed under the License is distributed on an "AS IS" BASIS, WITHOUT
 * WARRANTIES OR CONDITIONS OF ANY KIND, either express or implied. See the
 * License for the specific language governing permissions and limitations under
 * the License.
 */

package voldemort.client;

import java.io.StringReader;
import java.net.URI;
import java.net.URISyntaxException;
import java.util.Collection;
import java.util.List;
import java.util.Map;
import java.util.concurrent.ExecutorService;
import java.util.concurrent.TimeUnit;
import java.util.concurrent.atomic.AtomicInteger;

import org.apache.log4j.Logger;

import voldemort.client.protocol.RequestFormatType;
import voldemort.cluster.Cluster;
import voldemort.cluster.Node;
import voldemort.cluster.failuredetector.FailureDetector;
import voldemort.serialization.Serializer;
import voldemort.serialization.SerializerDefinition;
import voldemort.serialization.SerializerFactory;
import voldemort.serialization.StringSerializer;
import voldemort.store.Store;
import voldemort.store.StoreDefinition;
import voldemort.store.compress.CompressingStore;
import voldemort.store.compress.CompressionStrategy;
import voldemort.store.compress.CompressionStrategyFactory;
import voldemort.store.logging.LoggingStore;
import voldemort.store.metadata.MetadataStore;
import voldemort.store.nonblockingstore.NonblockingStore;
import voldemort.store.routed.RoutedStoreFactory;
import voldemort.store.serialized.SerializingStore;
import voldemort.store.stats.StatTrackingStore;
import voldemort.store.stats.StoreStats;
import voldemort.store.stats.StoreStatsJmx;
import voldemort.store.versioned.InconsistencyResolvingStore;
import voldemort.utils.ByteArray;
import voldemort.utils.JmxUtils;
import voldemort.versioning.ChainedResolver;
import voldemort.versioning.InconsistencyResolver;
import voldemort.versioning.TimeBasedInconsistencyResolver;
import voldemort.versioning.VectorClockInconsistencyResolver;
import voldemort.versioning.Versioned;
import voldemort.xml.ClusterMapper;
import voldemort.xml.StoreDefinitionsMapper;

import com.google.common.collect.Maps;

/**
 * A base class for various {@link voldemort.client.StoreClientFactory
 * StoreClientFactory} implementations
 * 
 * 
 */
public abstract class AbstractStoreClientFactory implements StoreClientFactory {

    private static AtomicInteger jmxIdCounter = new AtomicInteger(0);

    public static final int DEFAULT_ROUTING_TIMEOUT_MS = 5000;

    protected static final ClusterMapper clusterMapper = new ClusterMapper();
    private static final StoreDefinitionsMapper storeMapper = new StoreDefinitionsMapper();
    protected static final Logger logger = Logger.getLogger(AbstractStoreClientFactory.class);

    private final URI[] bootstrapUrls;
    private final ExecutorService threadPool;
    private final SerializerFactory serializerFactory;
    private final boolean isJmxEnabled;
    private final RequestFormatType requestFormatType;
    private final int jmxId;
    protected volatile FailureDetector failureDetector;
    private final int maxBootstrapRetries;
    private final StoreStats stats;
    private final ClientConfig config;
    private final RoutedStoreFactory routedStoreFactory;
    private final int clientZoneId;

    public AbstractStoreClientFactory(ClientConfig config) {
        this.config = config;
        this.threadPool = new ClientThreadPool(config.getMaxThreads(),
                                               config.getThreadIdleTime(TimeUnit.MILLISECONDS),
                                               config.getMaxQueuedRequests());
        this.serializerFactory = config.getSerializerFactory();
        this.bootstrapUrls = validateUrls(config.getBootstrapUrls());
        this.isJmxEnabled = config.isJmxEnabled();
        this.requestFormatType = config.getRequestFormatType();
        this.jmxId = jmxIdCounter.getAndIncrement();
        this.maxBootstrapRetries = config.getMaxBootstrapRetries();
        this.stats = new StoreStats();
        this.clientZoneId = config.getClientZoneId();
        this.routedStoreFactory = new RoutedStoreFactory(config.isPipelineRoutedStoreEnabled(),
                                                         threadPool,
                                                         config.getRoutingTimeout(TimeUnit.MILLISECONDS));

        if(this.isJmxEnabled) {
            JmxUtils.registerMbean(threadPool,
                                   JmxUtils.createObjectName(JmxUtils.getPackageName(threadPool.getClass()),
                                                             JmxUtils.getClassName(threadPool.getClass())
                                                                     + jmxId()));
            JmxUtils.registerMbean(new StoreStatsJmx(stats),
                                   JmxUtils.createObjectName("voldemort.store.stats.aggregate",
                                                             "aggregate-perf" + jmxId()));
        }
    }

    public <K, V> StoreClient<K, V> getStoreClient(String storeName) {
        return getStoreClient(storeName, null);
    }

    public <K, V> StoreClient<K, V> getStoreClient(String storeName,
                                                   InconsistencyResolver<Versioned<V>> resolver) {

        return new DefaultStoreClient<K, V>(storeName, resolver, this, 3);
    }

    @SuppressWarnings("unchecked")
    public <K, V> Store<K, V> getRawStore(String storeName,
                                          InconsistencyResolver<Versioned<V>> resolver) {
        // Get cluster and store metadata
        String clusterXml = bootstrapMetadataWithRetries(MetadataStore.CLUSTER_KEY, bootstrapUrls);
        Cluster cluster = clusterMapper.readCluster(new StringReader(clusterXml), false);
        String storesXml = bootstrapMetadataWithRetries(MetadataStore.STORES_KEY, bootstrapUrls);
        List<StoreDefinition> storeDefs = storeMapper.readStoreList(new StringReader(storesXml),
                                                                    false);
        StoreDefinition storeDef = null;
        for(StoreDefinition d: storeDefs)
            if(d.getName().equals(storeName))
                storeDef = d;
        if(storeDef == null)
            throw new BootstrapFailureException("Unknown store '" + storeName + "'.");

        boolean repairReads = !storeDef.isView();

        // construct mapping
        Map<Integer, Store<ByteArray, byte[]>> clientMapping = Maps.newHashMap();
        Map<Integer, NonblockingStore> nonblockingStores = Maps.newHashMap();

        for(Node node: cluster.getNodes()) {
            Store<ByteArray, byte[]> store = getStore(storeDef.getName(),
                                                      node.getHost(),
                                                      getPort(node),
                                                      this.requestFormatType);
            Store<ByteArray, byte[]> loggingStore = new LoggingStore(store);
            clientMapping.put(node.getId(), loggingStore);

            NonblockingStore nonblockingStore = routedStoreFactory.toNonblockingStore(store);
            nonblockingStores.put(node.getId(), nonblockingStore);
        }

        Store<ByteArray, byte[]> store = routedStoreFactory.create(cluster,
                                                                   storeDef,
                                                                   clientMapping,
                                                                   nonblockingStores,
                                                                   repairReads,
                                                                   clientZoneId,
                                                                   getFailureDetector());

        if(isJmxEnabled) {
            StatTrackingStore statStore = new StatTrackingStore(store, this.stats);
            store = statStore;
            JmxUtils.registerMbean(new StoreStatsJmx(statStore.getStats()),
                                   JmxUtils.createObjectName(JmxUtils.getPackageName(store.getClass()),
                                                             store.getName() + jmxId()));
        }

        if(storeDef.getKeySerializer().hasCompression()
           || storeDef.getValueSerializer().hasCompression()) {
            store = new CompressingStore(store,
                                         getCompressionStrategy(storeDef.getKeySerializer()),
                                         getCompressionStrategy(storeDef.getValueSerializer()));
        }

        Serializer<K> keySerializer = (Serializer<K>) serializerFactory.getSerializer(storeDef.getKeySerializer());
        Serializer<V> valueSerializer = (Serializer<V>) serializerFactory.getSerializer(storeDef.getValueSerializer());
        Store<K, V> serializedStore = SerializingStore.wrap(store, keySerializer, valueSerializer);

        // Add inconsistency resolving decorator, using their inconsistency
        // resolver (if they gave us one)
        InconsistencyResolver<Versioned<V>> secondaryResolver = resolver == null ? new TimeBasedInconsistencyResolver()
                                                                                : resolver;
        serializedStore = new InconsistencyResolvingStore<K, V>(serializedStore,
                                                                new ChainedResolver<Versioned<V>>(new VectorClockInconsistencyResolver(),
                                                                                                  secondaryResolver));
        return serializedStore;
    }

    protected abstract FailureDetector initFailureDetector(final ClientConfig config,
                                                           final Collection<Node> nodes);

    public FailureDetector getFailureDetector() {
        // first check: avoids locking as the field is volatile
        FailureDetector result = failureDetector;
<<<<<<< HEAD
        if(result == null) {
            String clusterXml = bootstrapMetadataWithRetries(MetadataStore.CLUSTER_KEY,
                                                             bootstrapUrls);
            Cluster cluster = clusterMapper.readCluster(new StringReader(clusterXml));
=======
        if (result == null) {
            String clusterXml = bootstrapMetadataWithRetries(MetadataStore.CLUSTER_KEY, bootstrapUrls);
            Cluster cluster = clusterMapper.readCluster(new StringReader(clusterXml), false);
>>>>>>> f9687d62
            synchronized(this) {
                // second check: avoids double initialization
                result = failureDetector;
                if(result == null)
                    failureDetector = result = initFailureDetector(config, cluster.getNodes());
            }
        }

        return result;
    }

    private CompressionStrategy getCompressionStrategy(SerializerDefinition serializerDef) {
        return new CompressionStrategyFactory().get(serializerDef.getCompression());
    }

    public String bootstrapMetadataWithRetries(String key, URI[] urls) {
        int nTries = 0;
        while(nTries++ < this.maxBootstrapRetries) {
            try {
                return bootstrapMetadata(key, urls);
            } catch(BootstrapFailureException e) {
                if(nTries < this.maxBootstrapRetries) {
                    int backOffTime = 5 * nTries;
                    logger.warn("Failed to bootstrap will try again after " + backOffTime
                                + " seconds.");
                    try {
                        Thread.sleep(backOffTime * 1000);
                    } catch(InterruptedException e1) {
                        throw new RuntimeException(e1);
                    }
                }
            }
        }

        throw new BootstrapFailureException("No available boostrap servers found!");
    }

    public String bootstrapMetadataWithRetries(String key) {
        return bootstrapMetadataWithRetries(key, bootstrapUrls);
    }

    private String bootstrapMetadata(String key, URI[] urls) {
        for(URI url: urls) {
            try {
                Store<ByteArray, byte[]> remoteStore = getStore(MetadataStore.METADATA_STORE_NAME,
                                                                url.getHost(),
                                                                url.getPort(),
                                                                this.requestFormatType);
                Store<String, String> store = SerializingStore.wrap(remoteStore,
                                                                    new StringSerializer("UTF-8"),
                                                                    new StringSerializer("UTF-8"));
                List<Versioned<String>> found = store.get(key);
                if(found.size() == 1)
                    return found.get(0).getValue();
            } catch(Exception e) {
                logger.warn("Failed to bootstrap from " + url, e);
            }
        }
        throw new BootstrapFailureException("No available bootstrap servers found!");
    }

    public URI[] validateUrls(String[] urls) {
        if(urls == null || urls.length == 0)
            throw new IllegalArgumentException("Must provide at least one bootstrap URL!");

        URI[] uris = new URI[urls.length];
        for(int i = 0; i < urls.length; i++) {
            if(urls[i] == null)
                throw new IllegalArgumentException("Null URL not allowed for bootstrapping!");
            URI uri = null;
            try {
                uri = new URI(urls[i]);
            } catch(URISyntaxException e) {
                throw new BootstrapFailureException(e);
            }

            if(uri.getHost() == null || uri.getHost().length() == 0)
                throw new IllegalArgumentException("Illegal scheme in bootstrap URL, must specify a host, URL: "
                                                   + uri);
            else if(uri.getPort() < 0)
                throw new IllegalArgumentException("Must specify a port in bootstrap URL, URL: "
                                                   + uri);
            else
                validateUrl(uri);

            uris[i] = uri;
        }

        return uris;
    }

    protected abstract Store<ByteArray, byte[]> getStore(String storeName,
                                                         String host,
                                                         int port,
                                                         RequestFormatType type);

    protected abstract int getPort(Node node);

    protected abstract void validateUrl(URI url);

    public SerializerFactory getSerializerFactory() {
        return serializerFactory;
    }

    public void close() {
        this.threadPool.shutdown();

        try {
            if(!this.threadPool.awaitTermination(10, TimeUnit.SECONDS))
                this.threadPool.shutdownNow();
        } catch(InterruptedException e) {
            // okay, fine, playing nice didn't work
            this.threadPool.shutdownNow();
        }

        if(failureDetector != null)
            failureDetector.destroy();
    }

    /* Give a unique id to avoid jmx clashes */
    private String jmxId() {
        return jmxId == 0 ? "" : Integer.toString(jmxId);
    }

}<|MERGE_RESOLUTION|>--- conflicted
+++ resolved
@@ -206,16 +206,9 @@
     public FailureDetector getFailureDetector() {
         // first check: avoids locking as the field is volatile
         FailureDetector result = failureDetector;
-<<<<<<< HEAD
-        if(result == null) {
-            String clusterXml = bootstrapMetadataWithRetries(MetadataStore.CLUSTER_KEY,
-                                                             bootstrapUrls);
-            Cluster cluster = clusterMapper.readCluster(new StringReader(clusterXml));
-=======
         if (result == null) {
             String clusterXml = bootstrapMetadataWithRetries(MetadataStore.CLUSTER_KEY, bootstrapUrls);
             Cluster cluster = clusterMapper.readCluster(new StringReader(clusterXml), false);
->>>>>>> f9687d62
             synchronized(this) {
                 // second check: avoids double initialization
                 result = failureDetector;
