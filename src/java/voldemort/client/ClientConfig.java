/*
 * Copyright 2008-2009 LinkedIn, Inc
 * 
 * Licensed under the Apache License, Version 2.0 (the "License"); you may not
 * use this file except in compliance with the License. You may obtain a copy of
 * the License at
 * 
 * http://www.apache.org/licenses/LICENSE-2.0
 * 
 * Unless required by applicable law or agreed to in writing, software
 * distributed under the License is distributed on an "AS IS" BASIS, WITHOUT
 * WARRANTIES OR CONDITIONS OF ANY KIND, either express or implied. See the
 * License for the specific language governing permissions and limitations under
 * the License.
 */

package voldemort.client;

import java.util.Arrays;
import java.util.List;
import java.util.Properties;
import java.util.concurrent.TimeUnit;

import voldemort.client.protocol.RequestFormatType;
import voldemort.cluster.failuredetector.BannagePeriodFailureDetector;
import voldemort.serialization.DefaultSerializerFactory;
import voldemort.serialization.SerializerFactory;
import voldemort.utils.Props;
import voldemort.utils.ReflectUtils;
import voldemort.utils.Utils;

/**
 * A configuration object that holds configuration parameters for the client.
 * 
 * @author jay
 * 
 */
public class ClientConfig {

    private volatile int maxConnectionsPerNode = 6;
    private volatile int maxTotalConnections = 500;
    private volatile int maxThreads = 5;
    private volatile int maxQueuedRequests = 50;
    private volatile long threadIdleMs = 100000;
    private volatile long connectionTimeoutMs = 500;
    private volatile long socketTimeoutMs = 5000;
    private volatile long routingTimeoutMs = 15000;
    private volatile long nodeBannageMs = 30000;
    private volatile int socketBufferSize = 64 * 1024;
    private volatile SerializerFactory serializerFactory = new DefaultSerializerFactory();
    private volatile List<String> bootstrapUrls = null;
    private volatile RequestFormatType requestFormatType = RequestFormatType.VOLDEMORT_V1;
    private volatile RoutingTier routingTier = RoutingTier.CLIENT;
    private volatile boolean enableJmx = true;
<<<<<<< HEAD
    private String failureDetector = BannagePeriodFailureDetector.class.getName();
=======
    private volatile int maxBootstrapRetries = 1;
>>>>>>> caed939f

    public ClientConfig() {}

    /* Propery names for propery-based configuration */

    public static final String MAX_CONNECTIONS_PER_NODE_PROPERTY = "max_connections";
    public static final String MAX_TOTAL_CONNECTIONS_PROPERTY = "max_total_connections";
    public static final String MAX_THREADS_PROPERTY = "max_threads";
    public static final String MAX_QUEUED_REQUESTS_PROPERTY = "max_queued_requests";
    public static final String THREAD_IDLE_MS_PROPERTY = "thread_idle_ms";
    public static final String CONNECTION_TIMEOUT_MS_PROPERTY = "connection_timeout_ms";
    public static final String SOCKET_TIMEOUT_MS_PROPERTY = "socket_timeout_ms";
    public static final String ROUTING_TIMEOUT_MS_PROPERTY = "routing_timeout_ms";
    public static final String NODE_BANNAGE_MS_PROPERTY = "node_bannage_ms";
    public static final String SOCKET_BUFFER_SIZE_PROPERTY = "socket_buffer_size";
    public static final String SERIALIZER_FACTORY_CLASS_PROPERTY = "serializer_factory_class";
    public static final String BOOTSTRAP_URLS_PROPERTY = "bootstrap_urls";
    public static final String REQUEST_FORMAT_PROPERTY = "request_format";
    public static final String ENABLE_JMX_PROPERTY = "enable_jmx";
<<<<<<< HEAD
    public static final String NODE_AVAILABILITY_DETECTOR_PROPERTY = "node_availability_detector";
=======
    public static final String MAX_BOOTSTRAP_RETRIES = "max_bootstrap_retries";
>>>>>>> caed939f

    /**
     * Initiate the client config from a set of properties. This is useful for
     * wiring from Spring or for externalizing client properties to a properties
     * file
     * 
     * @param properties The properties to use
     */
    public ClientConfig(Properties properties) {
        Props props = new Props(properties);
        if(props.containsKey(MAX_CONNECTIONS_PER_NODE_PROPERTY))
            this.setMaxConnectionsPerNode(props.getInt(MAX_CONNECTIONS_PER_NODE_PROPERTY));

        if(props.containsKey(MAX_TOTAL_CONNECTIONS_PROPERTY))
            this.setMaxTotalConnections(props.getInt(MAX_TOTAL_CONNECTIONS_PROPERTY));

        if(props.containsKey(MAX_THREADS_PROPERTY))
            this.setMaxThreads(props.getInt(MAX_THREADS_PROPERTY));

        if(props.containsKey(MAX_QUEUED_REQUESTS_PROPERTY))
            this.setMaxQueuedRequests(props.getInt(MAX_QUEUED_REQUESTS_PROPERTY));

        if(props.containsKey(THREAD_IDLE_MS_PROPERTY))
            this.setThreadIdleTime(props.getLong(THREAD_IDLE_MS_PROPERTY), TimeUnit.MILLISECONDS);

        if(props.containsKey(CONNECTION_TIMEOUT_MS_PROPERTY))
            this.setConnectionTimeout(props.getInt(CONNECTION_TIMEOUT_MS_PROPERTY),
                                      TimeUnit.MILLISECONDS);

        if(props.containsKey(SOCKET_TIMEOUT_MS_PROPERTY))
            this.setSocketTimeout(props.getInt(SOCKET_TIMEOUT_MS_PROPERTY), TimeUnit.MILLISECONDS);

        if(props.containsKey(ROUTING_TIMEOUT_MS_PROPERTY))
            this.setRoutingTimeout(props.getInt(ROUTING_TIMEOUT_MS_PROPERTY), TimeUnit.MILLISECONDS);

        if(props.containsKey(NODE_BANNAGE_MS_PROPERTY))
            this.setNodeBannagePeriod(props.getInt(NODE_BANNAGE_MS_PROPERTY), TimeUnit.MILLISECONDS);

        if(props.containsKey(SOCKET_BUFFER_SIZE_PROPERTY))
            this.setSocketBufferSize(props.getInt(SOCKET_BUFFER_SIZE_PROPERTY));

        if(props.containsKey(SERIALIZER_FACTORY_CLASS_PROPERTY)) {
            Class<?> factoryClass = ReflectUtils.loadClass(props.getString(SERIALIZER_FACTORY_CLASS_PROPERTY));
            SerializerFactory factory = (SerializerFactory) ReflectUtils.callConstructor(factoryClass,
                                                                                         new Object[] {});
            this.setSerializerFactory(factory);
        }

        if(props.containsKey(BOOTSTRAP_URLS_PROPERTY))
            this.setBootstrapUrls(props.getList(BOOTSTRAP_URLS_PROPERTY));

        if(props.containsKey(REQUEST_FORMAT_PROPERTY))
            this.setRequestFormatType(RequestFormatType.fromCode(props.getString(REQUEST_FORMAT_PROPERTY)));

        if(props.containsKey(ENABLE_JMX_PROPERTY))
            this.setEnableJmx(props.getBoolean(ENABLE_JMX_PROPERTY));

<<<<<<< HEAD
        if(props.containsKey(NODE_AVAILABILITY_DETECTOR_PROPERTY))
            this.setFailureDetector(props.getString(NODE_AVAILABILITY_DETECTOR_PROPERTY));
=======
        if(props.containsKey(MAX_BOOTSTRAP_RETRIES))
            this.setMaxBootstrapRetries(props.getInt(MAX_BOOTSTRAP_RETRIES));

>>>>>>> caed939f
    }

    public int getMaxConnectionsPerNode() {
        return maxConnectionsPerNode;
    }

    /**
     * Set the maximum number of connection allowed to each voldemort node
     * 
     * @param maxConnectionsPerNode The maximum number of connections
     */
    public ClientConfig setMaxConnectionsPerNode(int maxConnectionsPerNode) {
        if(maxConnectionsPerNode <= 0)
            throw new IllegalArgumentException("Value must be greater than zero.");
        this.maxConnectionsPerNode = maxConnectionsPerNode;
        return this;
    }

    public int getMaxTotalConnections() {
        return maxTotalConnections;
    }

    /**
     * Set the maximum number of connections allowed to all voldemort nodes
     * 
     * @param maxTotalConnections The maximum total number of connections
     */
    public ClientConfig setMaxTotalConnections(int maxTotalConnections) {
        if(maxConnectionsPerNode <= 0)
            throw new IllegalArgumentException("Value must be greater than zero.");
        this.maxTotalConnections = maxTotalConnections;
        return this;
    }

    public int getSocketTimeout(TimeUnit unit) {
        return toInt(unit.convert(socketTimeoutMs, TimeUnit.MILLISECONDS));
    }

    /**
     * Set the SO_TIMEOUT for the socket if using HTTP or socket based network
     * communication. This is the maximum amount of time the socket will block
     * waiting for network activity.
     * 
     * @param socketTimeout The socket timeout
     * @param unit The time unit of the timeout value
     */
    public ClientConfig setSocketTimeout(int socketTimeout, TimeUnit unit) {
        this.socketTimeoutMs = unit.toMillis(socketTimeout);
        return this;
    }

    public int getRoutingTimeout(TimeUnit unit) {
        return toInt(unit.convert(routingTimeoutMs, TimeUnit.MILLISECONDS));
    }

    /**
     * Set the timeout for all blocking operations to complete on all nodes. The
     * number of blocking operations can be configured using the preferred-reads
     * and preferred-writes configuration for the store.
     * 
     * @param routingTimeout The timeout for all operations to complete.
     * @param unit The time unit of the timeout value
     */
    public ClientConfig setRoutingTimeout(int routingTimeout, TimeUnit unit) {
        this.routingTimeoutMs = unit.toMillis(routingTimeout);
        return this;
    }

    public int getNodeBannagePeriod(TimeUnit unit) {
        return toInt(unit.convert(nodeBannageMs, TimeUnit.MILLISECONDS));
    }

    /**
     * The period of time to ban a node that gives an error on an operation.
     * 
     * @param nodeBannagePeriod The period of time to ban the node
     * @param unit The time unit of the given value
     */
    public ClientConfig setNodeBannagePeriod(int nodeBannagePeriod, TimeUnit unit) {
        this.nodeBannageMs = unit.toMillis(nodeBannagePeriod);
        return this;
    }

    public int getConnectionTimeout(TimeUnit unit) {
        return (int) Math.min(unit.convert(connectionTimeoutMs, TimeUnit.MILLISECONDS),
                              Integer.MAX_VALUE);
    }

    /**
     * Set the maximum allowable time to block waiting for a free connection
     * 
     * @param connectionTimeout The connection timeout
     * @param unit The time unit of the given value
     */
    public ClientConfig setConnectionTimeout(int connectionTimeout, TimeUnit unit) {
        this.connectionTimeoutMs = unit.toMillis(connectionTimeout);
        return this;
    }

    public int getThreadIdleTime(TimeUnit unit) {
        return toInt(unit.convert(threadIdleMs, TimeUnit.MILLISECONDS));
    }

    /**
     * The amount of time to keep an idle client thread alive
     * 
     * @param threadIdleTime
     */
    public ClientConfig setThreadIdleTime(long threadIdleTime, TimeUnit unit) {
        this.threadIdleMs = unit.toMillis(threadIdleTime);
        return this;
    }

    public int getMaxQueuedRequests() {
        return maxQueuedRequests;
    }

    /**
     * Set the maximum number of queued node operations before client actions
     * will be blocked
     * 
     * @param maxQueuedRequests The maximum number of queued requests
     */
    public ClientConfig setMaxQueuedRequests(int maxQueuedRequests) {
        this.maxQueuedRequests = maxQueuedRequests;
        return this;
    }

    public int getSocketBufferSize() {
        return socketBufferSize;
    }

    /**
     * Set the size of the socket buffer to use for both socket reads and socket
     * writes
     * 
     * @param socketBufferSize The size of the socket buffer in bytes
     */
    public ClientConfig setSocketBufferSize(int socketBufferSize) {
        this.socketBufferSize = socketBufferSize;
        return this;
    }

    public SerializerFactory getSerializerFactory() {
        return serializerFactory;
    }

    /**
     * Set the SerializerFactory used to serialize and deserialize values
     */
    public ClientConfig setSerializerFactory(SerializerFactory serializerFactory) {
        this.serializerFactory = Utils.notNull(serializerFactory);
        return this;
    }

    public String[] getBootstrapUrls() {
        if(this.bootstrapUrls == null)
            throw new IllegalStateException("No bootstrap urls have been set.");
        return this.bootstrapUrls.toArray(new String[this.bootstrapUrls.size()]);
    }

    /**
     * Set the bootstrap urls from which to attempt a connection
     * 
     * @param bootstrapUrls The urls to bootstrap from
     */
    public ClientConfig setBootstrapUrls(List<String> bootstrapUrls) {
        this.bootstrapUrls = Utils.notNull(bootstrapUrls);
        if(this.bootstrapUrls.size() <= 0)
            throw new IllegalArgumentException("Must provide at least one bootstrap URL.");
        return this;
    }

    /**
     * Set the bootstrap urls from which to attempt a connection
     * 
     * @param bootstrapUrls The urls to bootstrap from
     */
    public ClientConfig setBootstrapUrls(String... bootstrapUrls) {
        this.bootstrapUrls = Arrays.asList(Utils.notNull(bootstrapUrls));
        if(this.bootstrapUrls.size() <= 0)
            throw new IllegalArgumentException("Must provide at least one bootstrap URL.");
        return this;
    }

    public RequestFormatType getRequestFormatType() {
        return requestFormatType;
    }

    /**
     * Set the request format type used for network communications (for example
     * protocol buffers)
     * 
     * @param requestFormatType The type of the network protocol
     */
    public ClientConfig setRequestFormatType(RequestFormatType requestFormatType) {
        this.requestFormatType = Utils.notNull(requestFormatType);
        return this;
    }

    public RoutingTier getRoutingTier() {
        return routingTier;
    }

    /**
     * Set the tier at which routing occurs. Client-side routing occurs on the
     * client, and server-side routing on the server. This is not yet used, as
     * the java client only supports client-side routing.
     * 
     * @param routingTier The routing tier to use for routing requests
     */
    public ClientConfig setRoutingTier(RoutingTier routingTier) {
        this.routingTier = Utils.notNull(routingTier);
        return this;
    }

    public int getMaxThreads() {
        return maxThreads;
    }

    /**
     * Set the maximum number of client threads
     * 
     * @param maxThreads The maximum number of client threads
     */
    public ClientConfig setMaxThreads(int maxThreads) {
        this.maxThreads = maxThreads;
        return this;
    }

    public int toInt(long l) {
        return (int) Math.min(l, Integer.MAX_VALUE);
    }

    public boolean isJmxEnabled() {
        return this.enableJmx;
    }

    /**
     * Enable JMX monitoring of the clients?
     * 
     * @param enableJmx If true JMX monitoring of the clients will be enabled
     */
    public ClientConfig setEnableJmx(boolean enableJmx) {
        this.enableJmx = enableJmx;
        return this;
    }

<<<<<<< HEAD
    public String getFailureDetector() {
        return failureDetector;
    }

    public ClientConfig setFailureDetector(String failureDetector) {
        this.failureDetector = failureDetector;
        return this;
    }

=======
    public int getMaxBootstrapRetries() {
        return maxBootstrapRetries;
    }

    public void setMaxBootstrapRetries(int maxBootstrapRetries) {
        if(maxBootstrapRetries < 1)
            throw new IllegalArgumentException("maxBootstrapRetries should be >= 1");

        this.maxBootstrapRetries = maxBootstrapRetries;
    }
>>>>>>> caed939f
}<|MERGE_RESOLUTION|>--- conflicted
+++ resolved
@@ -52,11 +52,8 @@
     private volatile RequestFormatType requestFormatType = RequestFormatType.VOLDEMORT_V1;
     private volatile RoutingTier routingTier = RoutingTier.CLIENT;
     private volatile boolean enableJmx = true;
-<<<<<<< HEAD
     private String failureDetector = BannagePeriodFailureDetector.class.getName();
-=======
     private volatile int maxBootstrapRetries = 1;
->>>>>>> caed939f
 
     public ClientConfig() {}
 
@@ -76,11 +73,8 @@
     public static final String BOOTSTRAP_URLS_PROPERTY = "bootstrap_urls";
     public static final String REQUEST_FORMAT_PROPERTY = "request_format";
     public static final String ENABLE_JMX_PROPERTY = "enable_jmx";
-<<<<<<< HEAD
     public static final String NODE_AVAILABILITY_DETECTOR_PROPERTY = "node_availability_detector";
-=======
     public static final String MAX_BOOTSTRAP_RETRIES = "max_bootstrap_retries";
->>>>>>> caed939f
 
     /**
      * Initiate the client config from a set of properties. This is useful for
@@ -138,14 +132,11 @@
         if(props.containsKey(ENABLE_JMX_PROPERTY))
             this.setEnableJmx(props.getBoolean(ENABLE_JMX_PROPERTY));
 
-<<<<<<< HEAD
         if(props.containsKey(NODE_AVAILABILITY_DETECTOR_PROPERTY))
             this.setFailureDetector(props.getString(NODE_AVAILABILITY_DETECTOR_PROPERTY));
-=======
+
         if(props.containsKey(MAX_BOOTSTRAP_RETRIES))
             this.setMaxBootstrapRetries(props.getInt(MAX_BOOTSTRAP_RETRIES));
-
->>>>>>> caed939f
     }
 
     public int getMaxConnectionsPerNode() {
@@ -394,7 +385,6 @@
         return this;
     }
 
-<<<<<<< HEAD
     public String getFailureDetector() {
         return failureDetector;
     }
@@ -404,7 +394,6 @@
         return this;
     }
 
-=======
     public int getMaxBootstrapRetries() {
         return maxBootstrapRetries;
     }
@@ -415,5 +404,5 @@
 
         this.maxBootstrapRetries = maxBootstrapRetries;
     }
->>>>>>> caed939f
+
 }