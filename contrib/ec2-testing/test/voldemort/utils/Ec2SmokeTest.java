/*
 * Copyright 2009 LinkedIn, Inc.
 * 
 * Licensed under the Apache License, Version 2.0 (the "License"); you may not
 * use this file except in compliance with the License. You may obtain a copy of
 * the License at
 * 
 * http://www.apache.org/licenses/LICENSE-2.0
 * 
 * Unless required by applicable law or agreed to in writing, software
 * distributed under the License is distributed on an "AS IS" BASIS, WITHOUT
 * WARRANTIES OR CONDITIONS OF ANY KIND, either express or implied. See the
 * License for the specific language governing permissions and limitations under
 * the License.
 */

package voldemort.utils;

import static voldemort.utils.Ec2InstanceRemoteTestUtils.createInstances;
import static voldemort.utils.Ec2InstanceRemoteTestUtils.destroyInstances;
import static voldemort.utils.RemoteTestUtils.deploy;
import static voldemort.utils.RemoteTestUtils.executeRemoteTest;
import static voldemort.utils.RemoteTestUtils.generateClusterDescriptor;
import static voldemort.utils.RemoteTestUtils.startClusterAsync;
import static voldemort.utils.RemoteTestUtils.startClusterNode;
import static voldemort.utils.RemoteTestUtils.stopCluster;
import static voldemort.utils.RemoteTestUtils.stopClusterNode;
import static voldemort.utils.RemoteTestUtils.stopClusterQuiet;
import static voldemort.utils.RemoteTestUtils.toHostNames;

import java.io.File;
<<<<<<< HEAD
import java.io.FileInputStream;
import java.io.InputStream;
=======
import java.io.InputStream;
import java.io.FileInputStream;
import java.io.Reader;
>>>>>>> f4122146
import java.util.List;
import java.util.Map;
import java.util.Properties;

import org.apache.commons.io.IOUtils;
import org.apache.commons.lang.StringUtils;
import org.apache.log4j.Logger;
import org.junit.After;
import org.junit.AfterClass;
import org.junit.BeforeClass;
import org.junit.Test;

/**
 * Ec2SmokeTest contains two examples that interact with EC2.
 * 
 * There are quite a few properties that are needed which are provided in a
 * *.properties file, the path of which is provided in the "ec2PropertiesFile"
 * System property. Below is a table of the properties:
 * 
 * <table>
 * <th>Name</th>
 * <th>Description</th>
 * <tr>
 * <td>ec2AccessId</td>
 * <td>EC2 access ID, provided by Amazon</td>
 * </tr>
 * <tr>
 * <td>ec2SecretKey</td>
 * <td>EC2 secret key, provided by Amazon</td>
 * </tr>
 * <tr>
 * <td>ec2Ami</td>
 * <td>ID of the EC2 AMI used for the instances that are started</td>
 * </tr>
 * <tr>
 * <td>ec2KeyPairId</td>
 * <td>Key pair ID</td>
 * </tr>
 * <tr>
 * <td>ec2SshPrivateKeyPath</td>
 * <td>SSH private key path to key used to connect to instances (optional)</td>
 * </tr>
 * <tr>
 * <td>ec2HostUserId</td>
 * <td>User ID on the hosts; for EC2 this is usually "root"</td>
 * </tr>
 * <tr>
 * <td>ec2VoldemortRootDirectory</td>
 * <td>Root directory on remote instances that points to the the Voldemort
 * "distribution" directory; relative to the host user ID's home directory. For
 * example, if the remote user's home directory is /root and the Voldemort
 * distribution directory is /root/voldemort, ec2VoldemortRootDirectory would be
 * "voldemort"</td>
 * </tr>
 * <tr>
 * <td>ec2VoldemortHomeDirectory</td>
 * <td>Home directory on remote instances that points to the configuration
 * directory, relative to the host user ID's home directory. For example, if the
 * remote user's home directory is /root and the Voldemort configuration
 * directory is /root/voldemort/config/single_node_cluster,
 * ec2VoldemortHomeDirectory would be "voldemort/config/single_node_cluster"</td>
 * </tr>
 * <tr>
 * <td>ec2SourceDirectory</td>
 * <td>Source directory on <b>local</b> machine from which to copy the Voldemort
 * "distribution" to the remote hosts; e.g. "/home/kirk/voldemortdev/voldemort"</td>
 * </tr>
 * <tr>
 * <td>ec2ParentDirectory</td>
 * <td>Parent directory on the <b>remote</b> machine into which to copy the
 * Voldemort "distribution". For example, if the remote user's home directory is
 * /root and the Voldemort distribution directory is /root/voldemort,
 * ec2ParentDirectory would be "." or "/root".</td>
 * </tr>
 * <tr>
 * <td>ec2ClusterXmlFile</td>
 * <td><b>Local</b> path to which cluster.xml will be written with EC2 hosts;
 * this needs to live under the ec2SourceDirectory's configuration directory
 * that is copied to the remote host.</td>
 * </tr>
 * <tr>
 * <td>ec2InstanceCount</td>
 * <td>The number of instances to create.</td>
 * </tr>
 * <tr>
 * <td>ec2RampTime</td>
 * <td>For the remote test, the number of seconds to wait for each instance
 * before connecting to the server. Prevents the server nodes from being flooded
 * all at once.</td>
 * </tr>
 * <tr>
 * <td>ec2Iterations</td>
 * <td>For the remote test, the number of remote test iterations.</td>
 * </tr>
 * <tr>
 * <td>ec2NumRequests</td>
 * <td>For the remote test, the number of remote test requests per each
 * iteration.</td>
 * </tr>
 * </table>
 * 
 * @author Kirk True
 */

public class Ec2SmokeTest {

    private static String accessId;
    private static String secretKey;
    private static String ami;
    private static String keyPairId;
    private static String sshPrivateKeyPath;
    private static String hostUserId;
    private static File sshPrivateKey;
    private static String voldemortRootDirectory;
    private static String voldemortHomeDirectory;
    private static File sourceDirectory;
    private static String parentDirectory;
    private static File clusterXmlFile;
    private static int rampTime;
    private static int iterations;
    private static int numRequests;
    private static List<HostNamePair> hostNamePairs;
    private static List<String> hostNames;
    private static Map<String, Integer> nodeIds;

    private static final Logger logger = Logger.getLogger(Ec2SmokeTest.class);

    @BeforeClass
    public static void setUpClass() throws Exception {
        Properties properties = getEc2Properties();
        accessId = properties.getProperty("ec2AccessId");
        secretKey = properties.getProperty("ec2SecretKey");
        ami = properties.getProperty("ec2Ami");
        keyPairId = properties.getProperty("ec2KeyPairId");
        sshPrivateKeyPath = properties.getProperty("ec2SshPrivateKeyPath");
        hostUserId = properties.getProperty("ec2HostUserId");
        sshPrivateKey = sshPrivateKeyPath != null ? new File(sshPrivateKeyPath) : null;
        voldemortRootDirectory = properties.getProperty("ec2VoldemortRootDirectory");
        voldemortHomeDirectory = properties.getProperty("ec2VoldemortHomeDirectory");
        sourceDirectory = new File(properties.getProperty("ec2SourceDirectory"));
        parentDirectory = properties.getProperty("ec2ParentDirectory");
        clusterXmlFile = new File(properties.getProperty("ec2ClusterXmlFile"));
        int ec2InstanceCount = Integer.parseInt(properties.getProperty("ec2InstanceCount"));
        rampTime = Integer.parseInt(properties.getProperty("ec2RampTime"));
        iterations = Integer.parseInt(properties.getProperty("ec2Iterations"));
        numRequests = Integer.parseInt(properties.getProperty("ec2NumRequests"));

        hostNamePairs = createInstances(accessId, secretKey, ami, keyPairId, ec2InstanceCount);

        hostNames = toHostNames(hostNamePairs);

        nodeIds = generateClusterDescriptor(hostNamePairs, "test", clusterXmlFile);

        if(logger.isInfoEnabled())
            logger.info("Sleeping for 30 seconds to give EC2 instances some time to complete startup");

        Thread.sleep(30000);
    }

    @AfterClass
    public static void tearDownClass() throws Exception {
        if(hostNames != null)
            destroyInstances(accessId, secretKey, hostNames);
    }

    @After
    public void tearDown() throws Exception {
        stopClusterQuiet(hostNames, sshPrivateKey, hostUserId, voldemortRootDirectory);
    }

    @Test
    public void testRemoteTest() throws Exception {
        deploy(hostNames, sshPrivateKey, hostUserId, sourceDirectory, parentDirectory);

        try {
            startClusterAsync(hostNames,
                              sshPrivateKey,
                              hostUserId,
                              voldemortRootDirectory,
                              voldemortHomeDirectory,
                              nodeIds);

            executeRemoteTest(hostNamePairs,
                              voldemortRootDirectory,
                              sshPrivateKey,
                              hostUserId,
                              rampTime,
                              iterations,
                              numRequests);
        } finally {
            stopCluster(hostNames, sshPrivateKey, hostUserId, voldemortRootDirectory);
        }
    }

    @Test
    public void testTemporaryNodeOffline() throws Exception {
        deploy(hostNames, sshPrivateKey, hostUserId, sourceDirectory, parentDirectory);

        try {
            startClusterAsync(hostNames,
                              sshPrivateKey,
                              hostUserId,
                              voldemortRootDirectory,
                              voldemortHomeDirectory,
                              nodeIds);

            String offlineHostName = hostNames.get(0);

            stopClusterNode(offlineHostName, sshPrivateKey, hostUserId, voldemortRootDirectory);

            startClusterNode(offlineHostName,
                             sshPrivateKey,
                             hostUserId,
                             voldemortRootDirectory,
                             voldemortHomeDirectory,
                             nodeIds.get(hostNames.get(0)));
        } finally {
            stopCluster(hostNames, sshPrivateKey, hostUserId, voldemortRootDirectory);
        }
    }

    private static Properties getEc2Properties() throws Exception {
        String propertiesFileName = System.getProperty("ec2PropertiesFile");

        String[] requireds = { "ec2AccessId", "ec2SecretKey", "ec2Ami", "ec2KeyPairId",
                "ec2HostUserId", "ec2VoldemortRootDirectory", "ec2VoldemortHomeDirectory",
                "ec2SourceDirectory", "ec2ParentDirectory", "ec2ClusterXmlFile",
                "ec2InstanceCount", "ec2RampTime", "ec2Iterations", "ec2NumRequests" };

        if(propertiesFileName == null)
            throw new Exception("ec2PropertiesFile system property must be defined that "
                                + "provides the path to file containing the following "
                                + "required Ec2SmokeTest properties: "
                                + StringUtils.join(requireds, ", "));

        Properties properties = new Properties();
<<<<<<< HEAD
        InputStream in = null;

        try {
            in = new FileInputStream(propertiesFileName);
            properties.load(in);
=======
        InputStream r = null;

        try {
            r = new FileInputStream(propertiesFileName);
            properties.load(r);
>>>>>>> f4122146
        } finally {
            IOUtils.closeQuietly(in);
        }

        for(String required: requireds) {
            // Allow system properties to override
            if(System.getProperties().containsKey(required))
                properties.put(required, System.getProperty(required));

            if(!properties.containsKey(required))
                throw new Exception("Required properties for Ec2SmokeTest: "
                                    + StringUtils.join(requireds, ", ") + "; missing " + required);
        }

        return properties;
    }

}<|MERGE_RESOLUTION|>--- conflicted
+++ resolved
@@ -29,14 +29,8 @@
 import static voldemort.utils.RemoteTestUtils.toHostNames;
 
 import java.io.File;
-<<<<<<< HEAD
 import java.io.FileInputStream;
 import java.io.InputStream;
-=======
-import java.io.InputStream;
-import java.io.FileInputStream;
-import java.io.Reader;
->>>>>>> f4122146
 import java.util.List;
 import java.util.Map;
 import java.util.Properties;
@@ -273,19 +267,11 @@
                                 + StringUtils.join(requireds, ", "));
 
         Properties properties = new Properties();
-<<<<<<< HEAD
         InputStream in = null;
 
         try {
             in = new FileInputStream(propertiesFileName);
             properties.load(in);
-=======
-        InputStream r = null;
-
-        try {
-            r = new FileInputStream(propertiesFileName);
-            properties.load(r);
->>>>>>> f4122146
         } finally {
             IOUtils.closeQuietly(in);
         }
